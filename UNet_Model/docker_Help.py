#!/usr/bin/env python
import os

def docker_help(ImgName):
<<<<<<< HEAD
    query = """=============================sandywangrest/deepbet helper=============================
 --------------------------
 Permforming Skullstripping 
=======
    query = """=============================%s helper=============================
  --------------------------
  Permforming Skullstripping 

>>>>>>> 2e947122
    + With GPU:
        docker run --gpus all -v (your work directory):/data \ 
            %s \ 
            muSkullStrip.py \ 
                -in /data/(specified NIfTI file) \ 
                -model Site-All-T-epoch_36_update_with_Site_6_plus_7-epoch_09.model
                (optional arguments)

    + Without GPU:
        docker run -v (your work directory):/data \ 
            %s \ 
            muSkullStrip.py \ 
                -in /data/(specified NIfTI file) \ 
                -model Site-All-T-epoch_36_update_with_Site_6_plus_7-epoch_09.model
                (optional arguments)

    + Optional arguments see help for muSkullStrip.py
        docker run %s muSkullStrip.py
      
    + Use your custimized model
        mount your model directory and specify the model by adding:
        -v (Path of model for testing):/Models
        -model /Models/(your model)

  -------------------------  
  Traing & Updating Models 
<<<<<<< HEAD
=======

>>>>>>> 2e947122
    + With GPU:
        docker run --gpus all \ 
            -v (Path of T1w images for training):/TrainT1w \ 
            -v (Path of T1w masks for training):/TrainMsk \ 
            -v (Path of trained model and log):/Results \ 
            %s \ 
            trainSs_UNet.py \ 
                -trt1w /TrainT1w \ 
                -trmsk /TrainMsk \ 
<<<<<<< HEAD
                -out /Results \ 
                (optional arguments)
=======
                -out /Results  
                (optional arguments)

>>>>>>> 2e947122
    + Without GPU:
        docker run \ 
            -v (Path of T1w images for training):/TrainT1w \ 
            -v (Path of T1w masks for training):/TrainMsk \ 
            -v (Path of trained model and log):/Results \ 
            %s \ 
            trainSs_UNet.py \ 
                -trt1w /TrainT1w \ 
                -trmsk /TrainMsk \ 
<<<<<<< HEAD
                -out /Results \ 
                (optional arguments)
=======
                -out /Results  
                (optional arguments)

>>>>>>> 2e947122
    + Optimal arguments see help for trainSs_UNet.py
        docker run %s trainSs_UNet.py

  --------------------------
  Testing Models
<<<<<<< HEAD
    + With GPU:
        docker run --gpus all \ 
            -v (Path of T1w images for training):/TestT1w \ 
            -v (Path of T1w masks for training):/TestMsk \ 
            -v (Path of model for testing):/Models \ 
            -v (Path of log):/Results \ 
            %s \ 
            testSs_UNet.py \ 
                -tet1w /TrainT1w \ 
                -temsk /TrainMsk \ 
                -model /Models/(your model for testing) \ 
                -out /Results \ 
                (optional arguments)
    + Without GPU:
        docker run \ 
            -v (Path of T1w images for training):/TestT1w \ 
            -v (Path of T1w masks for training):/TestMsk \ 
            -v (Path of model for testing):/Models \ 
            -v (Path of log):/Results \ 
            %s \ 
            testSs_UNet.py \ 
                -tet1w /TrainT1w \ 
                -temsk /TrainMsk \ 
                -model /Models/(your model for testing) \ 
                -out /Results \ 
                (optional arguments)

    + Optimal arguments see help for testSs_UNet.py
        docker run %s testSs_UNet.py

=======

    + With GPU:
        docker run --gpus all \ 
            -v (Path of T1w images for training):/TestT1w \ 
            -v (Path of T1w masks for training):/TestMsk \ 
            -v (Path of model for testing):/Models \ 
            -v (Path of log):/Results \ 
            %s \ 
            testSs_UNet.py \ 
                -tet1w /TrainT1w \ 
                -temsk /TrainMsk \ 
                -model /Models/(your model for testing) \ 
                -out /Results  
                (optional arguments)

    + Without GPU:
        docker run \ 
            -v (Path of T1w images for training):/TestT1w \ 
            -v (Path of T1w masks for training):/TestMsk \ 
            -v (Path of model for testing):/Models \ 
            -v (Path of log):/Results \ 
            %s \ 
            testSs_UNet.py \ 
                -tet1w /TrainT1w \ 
                -temsk /TrainMsk \ 
                -model /Models/(your model for testing) \ 
                -out /Results  
                (optional arguments)
  
    + Optimal arguments see help for testSs_UNet.py
        docker run %s testSs_UNet.py

>>>>>>> 2e947122
  --------------------------
  Listing Models in Container

    docker run %s ls

  --------------------------
  Tips:
  1. Make sure that the input head image is correctly oriented. 
  2. The models inlcuded in the docker were trained on the bias corrected data. 
     Thus, run denoising and bias correction before the skullstripping is helpful. 
     For example, command DenoiseImage, N4BiasFieldCorrection using ANTs.
  3. If the current model failed, custimize the current model using your data. 
     See help for 'Updating Models' above.
  --------------------------
  NOTE: To use --gpus option, you need install nvidia-container-toolkit
            """ % \
                (ImgName, ImgName, ImgName, ImgName, ImgName, ImgName, 
                ImgName, ImgName, ImgName, ImgName, ImgName)
    print(query)

if __name__=='__main__':
    ImgName=os.getenv("DIMGNAME")
    docker_help(ImgName)<|MERGE_RESOLUTION|>--- conflicted
+++ resolved
@@ -2,16 +2,10 @@
 import os
 
 def docker_help(ImgName):
-<<<<<<< HEAD
-    query = """=============================sandywangrest/deepbet helper=============================
- --------------------------
- Permforming Skullstripping 
-=======
     query = """=============================%s helper=============================
   --------------------------
   Permforming Skullstripping 
 
->>>>>>> 2e947122
     + With GPU:
         docker run --gpus all -v (your work directory):/data \ 
             %s \ 
@@ -38,10 +32,7 @@
 
   -------------------------  
   Traing & Updating Models 
-<<<<<<< HEAD
-=======
 
->>>>>>> 2e947122
     + With GPU:
         docker run --gpus all \ 
             -v (Path of T1w images for training):/TrainT1w \ 
@@ -51,14 +42,9 @@
             trainSs_UNet.py \ 
                 -trt1w /TrainT1w \ 
                 -trmsk /TrainMsk \ 
-<<<<<<< HEAD
-                -out /Results \ 
-                (optional arguments)
-=======
                 -out /Results  
                 (optional arguments)
 
->>>>>>> 2e947122
     + Without GPU:
         docker run \ 
             -v (Path of T1w images for training):/TrainT1w \ 
@@ -68,51 +54,14 @@
             trainSs_UNet.py \ 
                 -trt1w /TrainT1w \ 
                 -trmsk /TrainMsk \ 
-<<<<<<< HEAD
-                -out /Results \ 
-                (optional arguments)
-=======
                 -out /Results  
                 (optional arguments)
 
->>>>>>> 2e947122
     + Optimal arguments see help for trainSs_UNet.py
         docker run %s trainSs_UNet.py
 
   --------------------------
   Testing Models
-<<<<<<< HEAD
-    + With GPU:
-        docker run --gpus all \ 
-            -v (Path of T1w images for training):/TestT1w \ 
-            -v (Path of T1w masks for training):/TestMsk \ 
-            -v (Path of model for testing):/Models \ 
-            -v (Path of log):/Results \ 
-            %s \ 
-            testSs_UNet.py \ 
-                -tet1w /TrainT1w \ 
-                -temsk /TrainMsk \ 
-                -model /Models/(your model for testing) \ 
-                -out /Results \ 
-                (optional arguments)
-    + Without GPU:
-        docker run \ 
-            -v (Path of T1w images for training):/TestT1w \ 
-            -v (Path of T1w masks for training):/TestMsk \ 
-            -v (Path of model for testing):/Models \ 
-            -v (Path of log):/Results \ 
-            %s \ 
-            testSs_UNet.py \ 
-                -tet1w /TrainT1w \ 
-                -temsk /TrainMsk \ 
-                -model /Models/(your model for testing) \ 
-                -out /Results \ 
-                (optional arguments)
-
-    + Optimal arguments see help for testSs_UNet.py
-        docker run %s testSs_UNet.py
-
-=======
 
     + With GPU:
         docker run --gpus all \ 
@@ -145,7 +94,6 @@
     + Optimal arguments see help for testSs_UNet.py
         docker run %s testSs_UNet.py
 
->>>>>>> 2e947122
   --------------------------
   Listing Models in Container
 
